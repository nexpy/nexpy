--- conflicted
+++ resolved
@@ -817,7 +817,6 @@
             self.add_menu_action(self.window_menu, self.minimizeAct)
             self.add_menu_action(self.window_menu, self.maximizeAct)
             self.window_menu.addSeparator()
-<<<<<<< HEAD
         
         self.newplot_action=QtGui.QAction("New Plot Window",
             self,
@@ -830,9 +829,6 @@
         from nexpy.gui.plotview import NXPlotView
         plotview = NXPlotView()
     
-=======
-
->>>>>>> 382b23c5
     def init_help_menu(self):
         # please keep the Help menu in Mac Os even if empty. It will
         # automatically contain a search field to search inside menus and
