--- conflicted
+++ resolved
@@ -19,15 +19,8 @@
                                NXlink, NXroot, nxload)
 
 from .pyqt import QtCore, QtGui, QtWidgets
-<<<<<<< HEAD
-from .utils import natural_sort
-
-if six.PY2:
-    FileNotFoundError = IOError
-=======
 from .utils import display_message, natural_sort, modification_time
 from nexusformat.nexus import *
->>>>>>> 1a8b4be6
 
 
 class NXtree(NXgroup):
@@ -204,7 +197,7 @@
                                                 'resources/unlock-icon.png'))
             self._unlocked_modified = QtGui.QIcon(
                 pkg_resources.resource_filename('nexpy.gui',
-                                                'resources/unlock-red-icon.png'))
+                                            'resources/unlock-red-icon.png'))
         super(NXTreeItem, self).__init__(self.node.nxname)
 
     def text(self):
@@ -464,7 +457,8 @@
                     node.lock()
                 node.nxfile.lock = True
             nxfile = node.nxfile
-            if node.nxfilemode == 'rw' and nxfile.is_locked() and nxfile.locked is False:
+            if (node.nxfilemode == 'rw' and nxfile.is_locked() and 
+                nxfile.locked is False:
                 node.lock()
                 lock_time = modification_time(nxfile.lock_file) 
                 display_message("'%s' has been locked by an external process" 
@@ -515,8 +509,4 @@
     def on_context_menu(self, point):
         node = self.get_node()
         if node is not None:
-<<<<<<< HEAD
-            self.popMenu(self.get_node()).exec_(self.mapToGlobal(point))
-=======
-            self.popMenu(self.get_node()).exec_(self.mapToGlobal(point))
->>>>>>> 1a8b4be6
+            self.popMenu(self.get_node()).exec_(self.mapToGlobal(point))