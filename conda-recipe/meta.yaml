package:
  name: nexpy
  version: "0.12.7"

source:
  git_url: https://github.com/nexpy/nexpy.git
  git_tag: v0.12.7

build:
  entry_points:
    - nexpy = nexpy.nexpygui:main
  number: 0
<<<<<<< HEAD
  noarch: "python"
=======
  noarch: generic
>>>>>>> a61631e1

requirements:
  build:
    - python
    - setuptools
    - nexusformat >=0.5.3
    - numpy
    - scipy
    - h5py
    - qtpy
    - qtconsole
    - matplotlib
    - lmfit
    - six
    - ansi2html
    - pylatexenc
    - pillow

  run:
    - python
    - nexusformat >=0.5.3
    - numpy
    - scipy
    - h5py
    - qtpy
    - qtconsole
    - matplotlib
    - lmfit
    - ansi2html

test:
  imports:
    - nexpy
    - nexpy.api
    - nexpy.api.frills
    - nexpy.api.frills.functions
    - nexpy.definitions
    - nexpy.gui
    - nexpy.plugins
    - nexpy.readers

  commands:
    - nexpy --help
    - pylatexenc
    - pillow

about:
  home: "http://nexpy.github.io/nexpy/"
  license: "BSD-3-Clause"
  license_family: "BSD"
  license_file: "COPYING"
  summary: "NeXpy: A Python GUI to analyze NeXus data"
  doc_url: "https://nexpy.github.io/nexpy/"
  dev_url: "https://github.com/nexpy/nexpy"<|MERGE_RESOLUTION|>--- conflicted
+++ resolved
@@ -10,11 +10,7 @@
   entry_points:
     - nexpy = nexpy.nexpygui:main
   number: 0
-<<<<<<< HEAD
-  noarch: "python"
-=======
   noarch: generic
->>>>>>> a61631e1
 
 requirements:
   build:
