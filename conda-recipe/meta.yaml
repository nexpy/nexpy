--- conflicted
+++ resolved
@@ -27,11 +27,7 @@
 
   run:
     - python
-<<<<<<< HEAD
-    - nexusformat >=0.5.0
-=======
     - nexusformat >=0.5.1
->>>>>>> 97fdef88
     - numpy
     - scipy
     - h5py
